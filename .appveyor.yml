--- conflicted
+++ resolved
@@ -1,13 +1,7 @@
 # Documentation: https://github.com/JuliaCI/Appveyor.jl
 environment:
   matrix:
-<<<<<<< HEAD
-  - julia_version: 0.7
-  - julia_version: 1.0
-  - julia_version: 1.1
-=======
   - julia_version: 1.2
->>>>>>> 1b3ddcf4
   - julia_version: nightly
 platform:
   - x86
