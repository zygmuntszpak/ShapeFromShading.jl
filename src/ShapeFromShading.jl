--- conflicted
+++ resolved
@@ -2,28 +2,20 @@
 
 using Images
 using Statistics
-<<<<<<< HEAD
-using AbstractFFTs
-using DSP
-=======
 using FFTW
 using DSP
 using LinearAlgebra
->>>>>>> 1b91650a
 
 abstract type ShapeAlgorithm end
 struct DiscreteShape <: ShapeAlgorithm end
 struct DiscreteShapeBound <: ShapeAlgorithm end
 struct Pentland <: ShapeAlgorithm end
 struct Shah <: ShapeAlgorithm end
-<<<<<<< HEAD
-=======
 struct Photometric <: ShapeAlgorithm end
 
 abstract type SynthShape end
 struct SynthSphere <: SynthShape end
 struct Ripple <: SynthShape end
->>>>>>> 1b91650a
 
 include("common.jl")
 include("syntheticsurface.jl")
@@ -32,10 +24,7 @@
 include("discreteshapebound.jl")
 include("pentland.jl")
 include("shah.jl")
-<<<<<<< HEAD
-=======
 include("photometric.jl")
->>>>>>> 1b91650a
 
 export
     # main functions
@@ -45,9 +34,6 @@
     DiscreteShape,
     DiscreteShapeBound,
     Pentland,
-<<<<<<< HEAD
-    Shah
-=======
     Shah,
     Photometric,
     convert_gradient,
@@ -55,5 +41,4 @@
     sythetic_gradient,
     SynthSphere,
     Ripple
->>>>>>> 1b91650a
 end # module