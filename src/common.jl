--- conflicted
+++ resolved
@@ -1,96 +1,68 @@
-#solves the EulerLagrane equations setup in DiscreteShape and DiscreteShapeBound.
-<<<<<<< HEAD
-function solve_EulerLagrange(ρ, I, iterations, δp, δq, w, p, q, R, λ, wx, wy, E, Z)
-=======
-function solve_EulerLagrange(ρ, I, iterations, p, q, R, λ, E, Z)
-    #initilize common variables
-    M, N = size(E)
-    δp = zeros(Complex{Float64},axes(E))
-    δq = zeros(Complex{Float64},axes(E))
->>>>>>> cae6dbe5
-    pq = zeros(Complex{Float64}, size(p))
-    dRδp = zeros(Complex{Float64}, size(R))
-    dRδq = zeros(Complex{Float64}, size(R))
-    C = zeros(Complex{Float64}, size(R))
-<<<<<<< HEAD
-    for i = 1:iterations
-=======
-    w = centered(0.25*[0.0 1.0 0.0;1.0 0.0 1.0;0.0 1.0 0.0])
-    wx, wy = setup_transform_values(M, N)
-    for i = 1:iterations
-        #calculate second derivatives of p and q
->>>>>>> cae6dbe5
-        δp = imfilter(p, reflect(w), "replicate")
-        δq = imfilter(q, reflect(w), "replicate")
-
-        for i in CartesianIndices(R)
-<<<<<<< HEAD
-            R[i] = (ρ * (-I[1] * p[i] - I[2] * q[i] + I[3])) / sqrt(1 + p[i]^2 + q[i]^2)
-            pq[i] = (1 + p[i]^2 + q[i]^2)
-            dRδp[i] = ((-ρ * I[1]) / sqrt(pq[i])) + ((-I[1] * ρ) * p[i] - I[2] * ρ * q[i] + I[3] * ρ) * (-1 * p[i] * (pq[i]^(-3/2)))
-            dRδq[i] = ((-ρ * I[2]) / sqrt(pq[i])) + (-I[1] * ρ * p[i] - I[2] * ρ * q[i] + I[3] * ρ) * (-1 * q[i] * (pq[i]^(-3/2)))
-=======
-            #calculate reflectance map
-            R[i] = (ρ * (-I[1] * p[i] - I[2] * q[i] + I[3])) / sqrt(1 + p[i]^2
-                + q[i]^2)
-            #calculate partion derivatives of p and q in respect to p and q
-            pq[i] = (1 + p[i]^2 + q[i]^2)
-            dRδp[i] = ((-ρ * I[1]) / sqrt(pq[i])) + ((-I[1] * ρ) * p[i] - I[2]
-                * ρ * q[i] + I[3] * ρ) * (-1 * p[i] * (pq[i]^(-3/2)))
-
-            dRδq[i] = ((-ρ * I[2]) / sqrt(pq[i])) + (-I[1] * ρ * p[i] - I[2]
-                * ρ * q[i] + I[3] * ρ) * (-1 * q[i] * (pq[i]^(-3/2)))
-            #calculate new surface normals
->>>>>>> cae6dbe5
-            p[i] = δp[i] + (1 / (4 * λ)) * (E[i] - R[i]) * dRδp[i]
-            q[i] = δq[i] + (1 / (4 * λ)) * (E[i] - R[i]) * dRδq[i]
-        end
-
-<<<<<<< HEAD
-=======
-        #calculate Transform of surface normals
->>>>>>> cae6dbe5
-        fft!(p)
-        fft!(q)
-
-        for i in CartesianIndices(C)
-<<<<<<< HEAD
-=======
-            #compute C and prepare to update p and q
->>>>>>> cae6dbe5
-            C[i] = -1im * (wx[i] * p[i] + wy[i] * q[i]) / (wx[i]^2 + wy[i]^2)
-            p[i] = 1im * wx[i] * C[i]
-            q[i] = 1im * wy[i] * C[i]
-        end
-
-<<<<<<< HEAD
-        ifft!(p)
-        ifft!(q)
-        ifft!(C)
-
-=======
-        #update p and q
-        ifft!(p)
-        ifft!(q)
-
-        #recover Z by taking inverse transform of C
-        ifft!(C)
-
-        #take abs of C to get Z
->>>>>>> cae6dbe5
-        for i in CartesianIndices(Z)
-            Z[i] = abs(C[i])
-        end
-    end
-    return Z
-end
-
-function setup_transform_values(M, N)
-    wx = zeros(M, N)
-    wy = zeros(M, N)
-    for i in CartesianIndices(wx)
-        wx[i] = (2 * π * i[2]) / M
-        wy[i] = (2 * π * i[1]) / N
-    end
-    return wx, wy
-end
+#solves the EulerLagrane equations setup in DiscreteShape and DiscreteShapeBound.
+function solve_EulerLagrange(ρ, I, iterations, p, q, R, λ, E, Z)
+    #initilize common variables
+    M, N = size(E)
+    δp = zeros(Complex{Float64},axes(E))
+    δq = zeros(Complex{Float64},axes(E))
+    pq = zeros(Complex{Float64}, size(p))
+    dRδp = zeros(Complex{Float64}, size(R))
+    dRδq = zeros(Complex{Float64}, size(R))
+    C = zeros(Complex{Float64}, size(R))
+    w = centered(0.25*[0.0 1.0 0.0;1.0 0.0 1.0;0.0 1.0 0.0])
+    wx, wy = setup_transform_values(M, N)
+    for i = 1:iterations
+        #calculate second derivatives of p and q
+        δp = imfilter(p, reflect(w), "replicate")
+        δq = imfilter(q, reflect(w), "replicate")
+
+        for i in CartesianIndices(R)
+            #calculate reflectance map
+            R[i] = (ρ * (-I[1] * p[i] - I[2] * q[i] + I[3])) / sqrt(1 + p[i]^2
+                + q[i]^2)
+            #calculate partion derivatives of p and q in respect to p and q
+            pq[i] = (1 + p[i]^2 + q[i]^2)
+            dRδp[i] = ((-ρ * I[1]) / sqrt(pq[i])) + ((-I[1] * ρ) * p[i] - I[2]
+                * ρ * q[i] + I[3] * ρ) * (-1 * p[i] * (pq[i]^(-3/2)))
+
+            dRδq[i] = ((-ρ * I[2]) / sqrt(pq[i])) + (-I[1] * ρ * p[i] - I[2]
+                * ρ * q[i] + I[3] * ρ) * (-1 * q[i] * (pq[i]^(-3/2)))
+            #calculate new surface normals
+            p[i] = δp[i] + (1 / (4 * λ)) * (E[i] - R[i]) * dRδp[i]
+            q[i] = δq[i] + (1 / (4 * λ)) * (E[i] - R[i]) * dRδq[i]
+        end
+
+        #calculate Transform of surface normals
+        fft!(p)
+        fft!(q)
+
+        for i in CartesianIndices(C)
+            #compute C and prepare to update p and q
+            C[i] = -1im * (wx[i] * p[i] + wy[i] * q[i]) / (wx[i]^2 + wy[i]^2)
+            p[i] = 1im * wx[i] * C[i]
+            q[i] = 1im * wy[i] * C[i]
+        end
+
+        #update p and q
+        ifft!(p)
+        ifft!(q)
+
+        #recover Z by taking inverse transform of C
+        ifft!(C)
+
+        #take abs of C to get Z
+        for i in CartesianIndices(Z)
+            Z[i] = abs(C[i])
+        end
+    end
+    return Z
+end
+
+function setup_transform_values(M, N)
+    wx = zeros(M, N)
+    wy = zeros(M, N)
+    for i in CartesianIndices(wx)
+        wx[i] = (2 * π * i[2]) / M
+        wy[i] = (2 * π * i[1]) / N
+    end
+    return wx, wy
+end