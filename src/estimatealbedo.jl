@doc raw"""
```
albedo,illumination_direction,slant,tilt = estimate_img_properties(img::AbstractArray)
```
<<<<<<< HEAD
Attempts to calculate the properties of an image for use in shape form shading
=======
Attempts to calculate the illumination properties of an image for use in SFS
>>>>>>> cae6dbe5
algorithms.
# Output
Returns albedo (ρ), illumination vector (I), slant (σ) and tilt (τ) of the image as Float,
Array{Float} of size 3, Float and Float respectively.
# Details
<<<<<<< HEAD

```math

```

Note: Propeties are an estimate and may not be correct under all conditions.
=======
The illumination properties can be estimated using the first and second
moments and the gradients of the image (``E_x, E_y``) brightness as per the following:

```math
\begin{gathered}
\mu_1=\dfrac{\pi}{4}\rho\cos\sigma\\\\\mu_2=\dfrac{1}{6}\rho^2(1+3\cos^2\sigma)\\
\\\rho=\dfrac{\sqrt{6\pi\mu_2-48\mu_1^2}}{\pi}\\\\\cos\sigma=\dfrac{4\mu_1}{\sqrt
{6\pi\mu_2-48\mu_1^2}}\\\\\tan\tau=\dfrac{\text{average}(E_y)}{\text{average}
(E_x)}\\\\I=[\cos\tau\sin\sigma,\sin\tau\sin\sigma,\cos\sigma]
\end{gathered}
```
Note: Properties are an estimate and may not be correct under all conditions.
>>>>>>> cae6dbe5
# Arguments
The function arguments are described in more detail below.
##  `img`
An `AbstractArray` storing the grayscale value of each pixel within
the range [0,1].
# Example
Compute properties of synthetic image generated using `generate_surface`.
```julia
using Images, ShapeFromShading

#generate synthetic image
img = generate_surface(0.5, [0.2,0,0.9], radius = 5)

#estimate the properties
albedo, illumination_direction, slant, tilt = estimate_img_properties(img)
```
# Reference
1. T. Ping-Sing and M. Shah, "Shape from shading using linear approximation", Image and Vision Computing, vol. 12, no. 8, pp. 487-498, 1994. [doi:10.1016/0262-8856(94)90002-7](https://doi.org/10.1016/0262-8856(94)90002-7)
"""
function estimate_img_properties(img::AbstractArray)
    E = Array{Float64}(img)
    #calculate spatial gradient of img
    Ey, Ex = imgradients(E, KernelFactors.sobel, "replicate")
    #normalize gradient
    nEx = similar(E)
    nEy = similar(E)
    Exy = sqrt.((Ex.^2) .+ (Ey.^2))
    nEx = Ex ./ (Exy .+ eps())
    nEy = Ey ./ (Exy .+ eps())

    #calculate means
    μ₁ = mean(E)
    μ₂ = mean(E.^2)

    #calculate desired values
    g = sqrt(6 * (π^2) * μ₂ - 48 * (μ₁^2))
    ρ = g / π
    σ = acos((4 * μ₁) / g)
    τ = atan(mean(nEy) / mean(nEx))
    if τ < 0
        τ = τ + π;
    end
    I = [cos(τ) * sin(σ), sin(τ) * sin(σ), cos(σ)]
    return ρ, I, σ, τ
end
<|MERGE_RESOLUTION|>--- conflicted
+++ resolved
@@ -1,80 +1,67 @@
-@doc raw"""
-```
-albedo,illumination_direction,slant,tilt = estimate_img_properties(img::AbstractArray)
-```
-<<<<<<< HEAD
-Attempts to calculate the properties of an image for use in shape form shading
-=======
-Attempts to calculate the illumination properties of an image for use in SFS
->>>>>>> cae6dbe5
-algorithms.
-# Output
-Returns albedo (ρ), illumination vector (I), slant (σ) and tilt (τ) of the image as Float,
-Array{Float} of size 3, Float and Float respectively.
-# Details
-<<<<<<< HEAD
-
-```math
-
-```
-
-Note: Propeties are an estimate and may not be correct under all conditions.
-=======
-The illumination properties can be estimated using the first and second
-moments and the gradients of the image (``E_x, E_y``) brightness as per the following:
-
-```math
-\begin{gathered}
-\mu_1=\dfrac{\pi}{4}\rho\cos\sigma\\\\\mu_2=\dfrac{1}{6}\rho^2(1+3\cos^2\sigma)\\
-\\\rho=\dfrac{\sqrt{6\pi\mu_2-48\mu_1^2}}{\pi}\\\\\cos\sigma=\dfrac{4\mu_1}{\sqrt
-{6\pi\mu_2-48\mu_1^2}}\\\\\tan\tau=\dfrac{\text{average}(E_y)}{\text{average}
-(E_x)}\\\\I=[\cos\tau\sin\sigma,\sin\tau\sin\sigma,\cos\sigma]
-\end{gathered}
-```
-Note: Properties are an estimate and may not be correct under all conditions.
->>>>>>> cae6dbe5
-# Arguments
-The function arguments are described in more detail below.
-##  `img`
-An `AbstractArray` storing the grayscale value of each pixel within
-the range [0,1].
-# Example
-Compute properties of synthetic image generated using `generate_surface`.
-```julia
-using Images, ShapeFromShading
-
-#generate synthetic image
-img = generate_surface(0.5, [0.2,0,0.9], radius = 5)
-
-#estimate the properties
-albedo, illumination_direction, slant, tilt = estimate_img_properties(img)
-```
-# Reference
-1. T. Ping-Sing and M. Shah, "Shape from shading using linear approximation", Image and Vision Computing, vol. 12, no. 8, pp. 487-498, 1994. [doi:10.1016/0262-8856(94)90002-7](https://doi.org/10.1016/0262-8856(94)90002-7)
-"""
-function estimate_img_properties(img::AbstractArray)
-    E = Array{Float64}(img)
-    #calculate spatial gradient of img
-    Ey, Ex = imgradients(E, KernelFactors.sobel, "replicate")
-    #normalize gradient
-    nEx = similar(E)
-    nEy = similar(E)
-    Exy = sqrt.((Ex.^2) .+ (Ey.^2))
-    nEx = Ex ./ (Exy .+ eps())
-    nEy = Ey ./ (Exy .+ eps())
-
-    #calculate means
-    μ₁ = mean(E)
-    μ₂ = mean(E.^2)
-
-    #calculate desired values
-    g = sqrt(6 * (π^2) * μ₂ - 48 * (μ₁^2))
-    ρ = g / π
-    σ = acos((4 * μ₁) / g)
-    τ = atan(mean(nEy) / mean(nEx))
-    if τ < 0
-        τ = τ + π;
-    end
-    I = [cos(τ) * sin(σ), sin(τ) * sin(σ), cos(σ)]
-    return ρ, I, σ, τ
-end
+@doc raw"""
+```
+albedo,illumination_direction,slant,tilt = estimate_img_properties(img::AbstractArray)
+```
+Attempts to calculate the illumination properties of an image for use in SFS
+algorithms.
+# Output
+Returns albedo (ρ), illumination vector (I), slant (σ) and tilt (τ) of the image as Float,
+Array{Float} of size 3, Float and Float respectively.
+# Details
+The illumination properties can be estimated using the first and second
+moments and the gradients of the image (``E_x, E_y``) brightness as per the following:
+
+```math
+\begin{gathered}
+\mu_1=\dfrac{\pi}{4}\rho\cos\sigma\\\\\mu_2=\dfrac{1}{6}\rho^2(1+3\cos^2\sigma)\\
+\\\rho=\dfrac{\sqrt{6\pi\mu_2-48\mu_1^2}}{\pi}\\\\\cos\sigma=\dfrac{4\mu_1}{\sqrt
+{6\pi\mu_2-48\mu_1^2}}\\\\\tan\tau=\dfrac{\text{average}(E_y)}{\text{average}
+(E_x)}\\\\I=[\cos\tau\sin\sigma,\sin\tau\sin\sigma,\cos\sigma]
+\end{gathered}
+```
+Note: Properties are an estimate and may not be correct under all conditions.
+# Arguments
+The function arguments are described in more detail below.
+##  `img`
+An `AbstractArray` storing the grayscale value of each pixel within
+the range [0,1].
+# Example
+Compute properties of synthetic image generated using `generate_surface`.
+```julia
+using Images, ShapeFromShading
+
+#generate synthetic image
+img = generate_surface(0.5, [0.2,0,0.9], radius = 5)
+
+#estimate the properties
+albedo, illumination_direction, slant, tilt = estimate_img_properties(img)
+```
+# Reference
+1. T. Ping-Sing and M. Shah, "Shape from shading using linear approximation", Image and Vision Computing, vol. 12, no. 8, pp. 487-498, 1994. [doi:10.1016/0262-8856(94)90002-7](https://doi.org/10.1016/0262-8856(94)90002-7)
+"""
+function estimate_img_properties(img::AbstractArray)
+    E = Array{Float64}(img)
+    #calculate spatial gradient of img
+    Ey, Ex = imgradients(E, KernelFactors.sobel, "replicate")
+    #normalize gradient
+    nEx = similar(E)
+    nEy = similar(E)
+    Exy = sqrt.((Ex.^2) .+ (Ey.^2))
+    nEx = Ex ./ (Exy .+ eps())
+    nEy = Ey ./ (Exy .+ eps())
+
+    #calculate means
+    μ₁ = mean(E)
+    μ₂ = mean(E.^2)
+
+    #calculate desired values
+    g = sqrt(6 * (π^2) * μ₂ - 48 * (μ₁^2))
+    ρ = g / π
+    σ = acos((4 * μ₁) / g)
+    τ = atan(mean(nEy) / mean(nEx))
+    if τ < 0
+        τ = τ + π;
+    end
+    I = [cos(τ) * sin(σ), sin(τ) * sin(σ), cos(σ)]
+    return ρ, I, σ, τ
+end